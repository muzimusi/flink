/***********************************************************************************************************************
 *
 * Copyright (C) 2010 by the Stratosphere project (http://stratosphere.eu)
 *
 * Licensed under the Apache License, Version 2.0 (the "License"); you may not use this file except in compliance with
 * the License. You may obtain a copy of the License at
 *
 *     http://www.apache.org/licenses/LICENSE-2.0
 *
 * Unless required by applicable law or agreed to in writing, software distributed under the License is distributed on
 * an "AS IS" BASIS, WITHOUT WARRANTIES OR CONDITIONS OF ANY KIND, either express or implied. See the License for the
 * specific language governing permissions and limitations under the License.
 *
 **********************************************************************************************************************/

package eu.stratosphere.pact.test.testPrograms.tpch9;

import eu.stratosphere.pact.common.stubs.Collector;
import eu.stratosphere.pact.common.stubs.MatchStub;
import eu.stratosphere.pact.common.type.PactRecord;
import eu.stratosphere.pact.common.type.base.*;
import eu.stratosphere.pact.example.relational.util.Tuple;

<<<<<<< HEAD
public class OrderedPartsJoin extends MatchStub {

	private final PactInteger year = new PactInteger();
	private final Tuple lineItem = new Tuple();

=======
public class OrderedPartsJoin extends MatchStub
{
>>>>>>> 302fb446
	/**
	 * Join "orders" and "lineitem" by "orderkey".
	 * 
	 * Output Schema:
	 *  Key: (partkey, suppkey)
	 *  Value: (year, quantity, price)
	 *
	 */
	@Override
	public void match(PactRecord value1, PactRecord value2, Collector out)
			throws Exception {

<<<<<<< HEAD
		value1.getField(1, year);
		value2.getField(1, lineItem);
=======
		PactInteger year = value1.getField(1, PactInteger.class);
		Tuple lineItem = value2.getField(1, Tuple.class);
>>>>>>> 302fb446
		
		/* (partkey, suppkey) from lineItem: */
		IntPair newKey = new IntPair(new PactInteger(Integer.parseInt(lineItem.getStringValueAt(0))), new PactInteger(Integer.parseInt(lineItem.getStringValueAt(1))));
		Tuple newValue = new Tuple();
		newValue.addAttribute(year.toString()); // year
		newValue.addAttribute(lineItem.getStringValueAt(2)); // quantity
		newValue.addAttribute(lineItem.getStringValueAt(3)); // price
		
		value1.setField(0, newKey);
		value1.setField(1, newValue);
		out.collect(value1);
		
	}

}<|MERGE_RESOLUTION|>--- conflicted
+++ resolved
@@ -21,16 +21,8 @@
 import eu.stratosphere.pact.common.type.base.*;
 import eu.stratosphere.pact.example.relational.util.Tuple;
 
-<<<<<<< HEAD
-public class OrderedPartsJoin extends MatchStub {
-
-	private final PactInteger year = new PactInteger();
-	private final Tuple lineItem = new Tuple();
-
-=======
 public class OrderedPartsJoin extends MatchStub
 {
->>>>>>> 302fb446
 	/**
 	 * Join "orders" and "lineitem" by "orderkey".
 	 * 
@@ -43,13 +35,8 @@
 	public void match(PactRecord value1, PactRecord value2, Collector out)
 			throws Exception {
 
-<<<<<<< HEAD
-		value1.getField(1, year);
-		value2.getField(1, lineItem);
-=======
 		PactInteger year = value1.getField(1, PactInteger.class);
 		Tuple lineItem = value2.getField(1, Tuple.class);
->>>>>>> 302fb446
 		
 		/* (partkey, suppkey) from lineItem: */
 		IntPair newKey = new IntPair(new PactInteger(Integer.parseInt(lineItem.getStringValueAt(0))), new PactInteger(Integer.parseInt(lineItem.getStringValueAt(1))));
